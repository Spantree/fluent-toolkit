--- conflicted
+++ resolved
@@ -11,12 +11,8 @@
 import { ContextDirManager } from "../core/context-dir.ts";
 import { Prompts } from "../ui/prompts.ts";
 import { DefaultLifecycleContext } from "../lib/lifecycle-context.ts";
-<<<<<<< HEAD
 import { checkClaudeCodeInstallation, getInstallationInstructions } from "../utils/claude-version.ts";
-import type { InitOptions, MCPServerModule } from "../types/index.ts";
-=======
 import type { InitOptions, MCPServerEntry, MCPServerModule } from "../types/index.ts";
->>>>>>> 15d37fc6
 
 export class InitCommand {
   /**
@@ -135,15 +131,10 @@
         return;
       }
 
-<<<<<<< HEAD
       // 5. Prompt for context directory name
       const contextDirName = options.noPrompt
         ? "context"
         : await Prompts.requestContextDirName();
-=======
-      // 4. Prompt for context directory name
-      const contextDirName = options.noPrompt ? "context" : await Prompts.requestContextDirName();
->>>>>>> 15d37fc6
 
       // 6. Create lifecycle context
       const ctx = new DefaultLifecycleContext();
